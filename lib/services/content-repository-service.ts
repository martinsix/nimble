<<<<<<< HEAD
import { ClassDefinition, SubclassDefinition } from "../types/class";
import { AncestryDefinition } from "../types/ancestry";
import { BackgroundDefinition } from "../types/background";
import { ActionAbility, SpellAbility } from "../types/abilities";
import { ContentValidationService } from "./content-validation-service";
import { CustomContentType } from "../types/custom-content";
=======
import { ClassDefinition, SubclassDefinition } from '../types/class';
import { AncestryDefinition } from '../types/ancestry';
import { BackgroundDefinition } from '../types/background';
import { ActionAbility, SpellAbility } from '../types/abilities';
import { ContentValidationService } from './content-validation-service';
import { CustomContentType } from '../types/custom-content';
import { RepositoryItem, CustomItemContent } from '../types/item-repository';
import { ITEM_REPOSITORY } from '../data/items';
>>>>>>> 5699d8f1

// Built-in content imports
import { classDefinitions as builtInClasses } from "../data/classes/index";
import { ancestryDefinitions as builtInAncestries } from "../data/ancestries/index";
import { backgroundDefinitions as builtInBackgrounds } from "../data/backgrounds/index";
import {
  fireSchoolSpells,
  radiantSchoolSpells,
  frostSchoolSpells,
  natureSchoolSpells,
  shadowSchoolSpells,
  arcaneSchoolSpells,
  getSpellsBySchool,
} from "../data/spell-schools/index";
import {
  PREDEFINED_SPELL_SCHOOLS,
  getSpellSchoolDefinition,
} from "../data/spell-schools";

// Storage keys for custom content
const STORAGE_KEYS = {
<<<<<<< HEAD
  customClasses: "nimble-navigator-custom-classes",
  customSubclasses: "nimble-navigator-custom-subclasses",
  customAncestries: "nimble-navigator-custom-ancestries",
  customBackgrounds: "nimble-navigator-custom-backgrounds",
  customSpellSchools: "nimble-navigator-custom-spell-schools",
  customAbilities: "nimble-navigator-custom-abilities",
  customSpells: "nimble-navigator-custom-spells",
=======
  customClasses: 'nimble-navigator-custom-classes',
  customSubclasses: 'nimble-navigator-custom-subclasses',
  customAncestries: 'nimble-navigator-custom-ancestries',
  customBackgrounds: 'nimble-navigator-custom-backgrounds',
  customSpellSchools: 'nimble-navigator-custom-spell-schools',
  customAbilities: 'nimble-navigator-custom-abilities',
  customSpells: 'nimble-navigator-custom-spells',
  customItems: 'nimble-navigator-custom-items'
>>>>>>> 5699d8f1
} as const;

// Content validation schemas
export interface ContentUploadResult {
  success: boolean;
  message: string;
  itemsAdded?: number;
}

// For content management - combines school definition with spells
export interface SpellSchoolWithSpells {
  id: string;
  name: string;
  description: string;
  spells: SpellAbility[];
}

export class ContentRepositoryService {
  private static instance: ContentRepositoryService;

  public static getInstance(): ContentRepositoryService {
    if (!ContentRepositoryService.instance) {
      ContentRepositoryService.instance = new ContentRepositoryService();
    }
    return ContentRepositoryService.instance;
  }

  // Class Management
  public getAllClasses(): ClassDefinition[] {
    const customClasses = this.getCustomClasses();
    return [...Object.values(builtInClasses), ...customClasses];
  }

  public getClassDefinition(classId: string): ClassDefinition | null {
    // Check built-in classes first
    const builtInClass = builtInClasses[classId];
    if (builtInClass) return builtInClass;

    // Check custom classes
    const customClasses = this.getCustomClasses();
    return customClasses.find((cls) => cls.id === classId) || null;
  }

  public getClassFeaturesForLevel(
    classId: string,
    level: number
  ): ClassDefinition["features"] {
    const classDef = this.getClassDefinition(classId);
    if (!classDef) return [];

    return classDef.features.filter((feature) => feature.level === level);
  }

  public getAllClassFeaturesUpToLevel(
    classId: string,
    level: number
  ): ClassDefinition["features"] {
    const classDef = this.getClassDefinition(classId);
    if (!classDef) return [];

    return classDef.features.filter((feature) => feature.level <= level);
  }

  // Ancestry Management
  public getAllAncestries(): AncestryDefinition[] {
    const customAncestries = this.getCustomAncestries();
    return [...Object.values(builtInAncestries), ...customAncestries];
  }

  public getAncestryDefinition(ancestryId: string): AncestryDefinition | null {
    // Check built-in ancestries first
    const builtInAncestry = builtInAncestries[ancestryId];
    if (builtInAncestry) return builtInAncestry;

    // Check custom ancestries
    const customAncestries = this.getCustomAncestries();
    return (
      customAncestries.find((ancestry) => ancestry.id === ancestryId) || null
    );
  }

  public addCustomAncestry(ancestry: AncestryDefinition): Promise<void> {
    return new Promise((resolve, reject) => {
      try {
        const customAncestries = this.getCustomAncestries();

        // Check for duplicate IDs
        if (customAncestries.some((existing) => existing.id === ancestry.id)) {
          reject(new Error(`Ancestry with ID '${ancestry.id}' already exists`));
          return;
        }

        // Add the new ancestry
        customAncestries.push(ancestry);

        // Save to storage
        localStorage.setItem(
          STORAGE_KEYS.customAncestries,
          JSON.stringify(customAncestries)
        );
        resolve();
      } catch (error) {
        reject(error);
      }
    });
  }

  public removeCustomAncestry(ancestryId: string): Promise<void> {
    return new Promise((resolve, reject) => {
      try {
        const customAncestries = this.getCustomAncestries();
        const filteredAncestries = customAncestries.filter(
          (ancestry) => ancestry.id !== ancestryId
        );

        if (filteredAncestries.length === customAncestries.length) {
          reject(
            new Error(`Custom ancestry with ID '${ancestryId}' not found`)
          );
          return;
        }

        localStorage.setItem(
          STORAGE_KEYS.customAncestries,
          JSON.stringify(filteredAncestries)
        );
        resolve();
      } catch (error) {
        reject(error);
      }
    });
  }

  private getCustomAncestries(): AncestryDefinition[] {
    // Only access localStorage in browser environment
    if (typeof window === "undefined") {
      return [];
    }

    try {
      const stored = localStorage.getItem(STORAGE_KEYS.customAncestries);
      if (!stored) return [];

      const parsed = JSON.parse(stored);
      if (!Array.isArray(parsed)) return [];

      // Validate each ancestry and filter out invalid ones
      const validAncestries: AncestryDefinition[] = [];
      parsed.forEach((item, index) => {
        // TODO: Add ancestry validation when ContentValidationService is updated
        // For now, just do basic validation
        if (
          item &&
          typeof item === "object" &&
          item.id &&
          item.name &&
          item.description
        ) {
          validAncestries.push(item);
        } else {
          console.warn(`Invalid custom ancestry at index ${index}:`, item);
        }
      });

      return validAncestries;
    } catch (error) {
      console.warn("Error reading custom ancestries from storage:", error);
      return [];
    }
  }

  // Background Management
  public getAllBackgrounds(): BackgroundDefinition[] {
    const customBackgrounds = this.getCustomBackgrounds();
    return [...Object.values(builtInBackgrounds), ...customBackgrounds];
  }

  public getBackgroundDefinition(
    backgroundId: string
  ): BackgroundDefinition | null {
    // Check built-in backgrounds first
    const builtInBackground = builtInBackgrounds[backgroundId];
    if (builtInBackground) return builtInBackground;

    // Check custom backgrounds
    const customBackgrounds = this.getCustomBackgrounds();
    return (
      customBackgrounds.find((background) => background.id === backgroundId) ||
      null
    );
  }

  public addCustomBackground(background: BackgroundDefinition): Promise<void> {
    return new Promise((resolve, reject) => {
      try {
        const customBackgrounds = this.getCustomBackgrounds();

        // Check for duplicate IDs
        if (
          customBackgrounds.some((existing) => existing.id === background.id)
        ) {
          reject(
            new Error(`Background with ID '${background.id}' already exists`)
          );
          return;
        }

        // Add the new background
        customBackgrounds.push(background);

        // Save to storage
        localStorage.setItem(
          STORAGE_KEYS.customBackgrounds,
          JSON.stringify(customBackgrounds)
        );
        resolve();
      } catch (error) {
        reject(error);
      }
    });
  }

  public removeCustomBackground(backgroundId: string): Promise<void> {
    return new Promise((resolve, reject) => {
      try {
        const customBackgrounds = this.getCustomBackgrounds();
        const filteredBackgrounds = customBackgrounds.filter(
          (background) => background.id !== backgroundId
        );

        if (filteredBackgrounds.length === customBackgrounds.length) {
          reject(
            new Error(`Custom background with ID '${backgroundId}' not found`)
          );
          return;
        }

        localStorage.setItem(
          STORAGE_KEYS.customBackgrounds,
          JSON.stringify(filteredBackgrounds)
        );
        resolve();
      } catch (error) {
        reject(error);
      }
    });
  }

  private getCustomBackgrounds(): BackgroundDefinition[] {
    // Only access localStorage in browser environment
    if (typeof window === "undefined") {
      return [];
    }

    try {
      const stored = localStorage.getItem(STORAGE_KEYS.customBackgrounds);
      if (!stored) return [];

      const parsed = JSON.parse(stored);
      if (!Array.isArray(parsed)) return [];

      // Validate each background and filter out invalid ones
      const validBackgrounds: BackgroundDefinition[] = [];
      parsed.forEach((item, index) => {
        // TODO: Add background validation when ContentValidationService is updated
        // For now, just do basic validation
        if (
          item &&
          typeof item === "object" &&
          item.id &&
          item.name &&
          item.description
        ) {
          validBackgrounds.push(item);
        } else {
          console.warn(`Invalid custom background at index ${index}:`, item);
        }
      });

      return validBackgrounds;
    } catch (error) {
      console.warn("Error reading custom backgrounds from storage:", error);
      return [];
    }
  }

  public uploadAncestries(ancestriesJson: string): ContentUploadResult {
    try {
      const data = JSON.parse(ancestriesJson);
      const ancestries = Array.isArray(data) ? data : [data];

      // Validate using Zod schemas
      const validAncestries: AncestryDefinition[] = [];
      const errors: string[] = [];
      ancestries.forEach((ancestry, index) => {
        const validation = ContentValidationService.validateAncestry(ancestry);
        if (validation.valid && validation.data) {
          validAncestries.push(validation.data);
        } else {
          errors.push(
            `Ancestry ${index + 1}: ${
              validation.errors?.join(", ") || "Invalid format"
            }`
          );
        }
      });

      if (validAncestries.length === 0) {
        return {
          success: false,
          message: `No valid ancestry definitions found. Errors: ${errors.join(
            "; "
          )}`,
        };
      }

      const existingAncestries = this.getCustomAncestries();
      const updatedAncestries = [...existingAncestries];
      validAncestries.forEach((newAncestry) => {
        const existingIndex = updatedAncestries.findIndex(
          (ancestry) => ancestry.id === newAncestry.id
        );
        if (existingIndex >= 0) {
          updatedAncestries[existingIndex] = newAncestry; // Replace existing
        } else {
          updatedAncestries.push(newAncestry); // Add new
        }
      });

      localStorage.setItem(
        STORAGE_KEYS.customAncestries,
        JSON.stringify(updatedAncestries)
      );
      const message =
        validAncestries.length === 1
          ? `Successfully added/updated ancestry: ${validAncestries[0].name}`
          : `Successfully added/updated ${validAncestries.length} ancestries`;

      return {
        success: true,
        message,
        itemsAdded: validAncestries.length,
      };
    } catch (error) {
      return { success: false, message: "Invalid JSON format" };
    }
  }

  public uploadBackgrounds(backgroundsJson: string): ContentUploadResult {
    try {
      const data = JSON.parse(backgroundsJson);
      const backgrounds = Array.isArray(data) ? data : [data];

      // Validate using Zod schemas
      const validBackgrounds: BackgroundDefinition[] = [];
      const errors: string[] = [];
      backgrounds.forEach((background, index) => {
        const validation =
          ContentValidationService.validateBackground(background);
        if (validation.valid && validation.data) {
          validBackgrounds.push(validation.data);
        } else {
          errors.push(
            `Background ${index + 1}: ${
              validation.errors?.join(", ") || "Invalid format"
            }`
          );
        }
      });

      if (validBackgrounds.length === 0) {
        return {
          success: false,
          message: `No valid background definitions found. Errors: ${errors.join(
            "; "
          )}`,
        };
      }

      const existingBackgrounds = this.getCustomBackgrounds();
      const updatedBackgrounds = [...existingBackgrounds];
      validBackgrounds.forEach((newBackground) => {
        const existingIndex = updatedBackgrounds.findIndex(
          (background) => background.id === newBackground.id
        );
        if (existingIndex >= 0) {
          updatedBackgrounds[existingIndex] = newBackground; // Replace existing
        } else {
          updatedBackgrounds.push(newBackground); // Add new
        }
      });

      localStorage.setItem(
        STORAGE_KEYS.customBackgrounds,
        JSON.stringify(updatedBackgrounds)
      );
      const message =
        validBackgrounds.length === 1
          ? `Successfully added/updated background: ${validBackgrounds[0].name}`
          : `Successfully added/updated ${validBackgrounds.length} backgrounds`;

      return {
        success: true,
        message,
        itemsAdded: validBackgrounds.length,
      };
    } catch (error) {
      return { success: false, message: "Invalid JSON format" };
    }
  }

  public uploadClasses(classesJson: string): ContentUploadResult {
    try {
      const data = JSON.parse(classesJson);
      const classes = Array.isArray(data) ? data : [data];

      // Validate using Zod schemas
      const validClasses: ClassDefinition[] = [];
      const errors: string[] = [];

      classes.forEach((cls, index) => {
        const validation = ContentValidationService.validateClass(cls);
        if (validation.valid && validation.data) {
          validClasses.push(validation.data);
        } else {
          errors.push(
            `Class ${index + 1}: ${
              validation.errors?.join(", ") || "Invalid format"
            }`
          );
        }
      });

      if (validClasses.length === 0) {
        return {
          success: false,
          message: `No valid class definitions found. Errors: ${errors.join(
            "; "
          )}`,
        };
      }

      // Store custom classes
      const existingCustomClasses = this.getCustomClasses();
      const updatedClasses = [...existingCustomClasses];

      validClasses.forEach((newClass) => {
        const existingIndex = updatedClasses.findIndex(
          (cls) => cls.id === newClass.id
        );
        if (existingIndex >= 0) {
          updatedClasses[existingIndex] = newClass; // Replace existing
        } else {
          updatedClasses.push(newClass); // Add new
        }
      });

      localStorage.setItem(
        STORAGE_KEYS.customClasses,
        JSON.stringify(updatedClasses)
      );

      const message =
        errors.length > 0
          ? `Successfully added/updated ${validClasses.length} class(es). ${errors.length} invalid entries skipped.`
          : `Successfully added/updated ${validClasses.length} class(es)`;

      return {
        success: true,
        message,
        itemsAdded: validClasses.length,
      };
    } catch (error) {
      return { success: false, message: "Invalid JSON format" };
    }
  }

  public removeCustomClass(classId: string): boolean {
    const customClasses = this.getCustomClasses();
    const filteredClasses = customClasses.filter((cls) => cls.id !== classId);

    if (filteredClasses.length < customClasses.length) {
      localStorage.setItem(
        STORAGE_KEYS.customClasses,
        JSON.stringify(filteredClasses)
      );
      return true;
    }
    return false;
  }

  private getCustomClasses(): ClassDefinition[] {
    // Only access localStorage in browser environment
    if (typeof window === "undefined") {
      return [];
    }

    try {
      const stored = localStorage.getItem(STORAGE_KEYS.customClasses);
      if (!stored) return [];

      const parsed = JSON.parse(stored);
      if (!Array.isArray(parsed)) return [];

      // Validate each class and filter out invalid ones
      const validClasses: ClassDefinition[] = [];
      parsed.forEach((item, index) => {
        const validation = ContentValidationService.validateClass(item);
        if (validation.valid && validation.data) {
          validClasses.push(validation.data);
        } else {
          console.warn(
            `Invalid class found in storage at index ${index}:`,
            validation.errors
          );
        }
      });

      // If we filtered out invalid items, update localStorage
      if (validClasses.length !== parsed.length) {
        localStorage.setItem(
          STORAGE_KEYS.customClasses,
          JSON.stringify(validClasses)
        );
      }

      return validClasses;
    } catch (error) {
      console.warn("Error reading custom classes from storage:", error);
      return [];
    }
  }

  // Subclass Management
  public getAllSubclasses(): SubclassDefinition[] {
    return this.getCustomSubclasses();
  }

  public getSubclassesForClass(classId: string): SubclassDefinition[] {
    return this.getCustomSubclasses().filter(
      (sub) => sub.parentClassId === classId
    );
  }

  public uploadSubclasses(subclassesJson: string): ContentUploadResult {
    try {
      const data = JSON.parse(subclassesJson);
      const subclasses = Array.isArray(data) ? data : [data];

      const validSubclasses = subclasses.filter(
        (sub) =>
          sub.id &&
          sub.name &&
          sub.description &&
          sub.parentClassId &&
          sub.features
      );

      if (validSubclasses.length === 0) {
        return {
          success: false,
          message: "No valid subclass definitions found",
        };
      }

      const existingSubclasses = this.getCustomSubclasses();
      const updatedSubclasses = [...existingSubclasses];

      validSubclasses.forEach((newSubclass) => {
        const existingIndex = updatedSubclasses.findIndex(
          (sub) => sub.id === newSubclass.id
        );
        if (existingIndex >= 0) {
          updatedSubclasses[existingIndex] = newSubclass;
        } else {
          updatedSubclasses.push(newSubclass);
        }
      });

      localStorage.setItem(
        STORAGE_KEYS.customSubclasses,
        JSON.stringify(updatedSubclasses)
      );

      return {
        success: true,
        message: `Successfully added/updated ${validSubclasses.length} subclass(es)`,
        itemsAdded: validSubclasses.length,
      };
    } catch (error) {
      return { success: false, message: "Invalid JSON format" };
    }
  }

  private getCustomSubclasses(): SubclassDefinition[] {
    // Only access localStorage in browser environment
    if (typeof window === "undefined") {
      return [];
    }

    try {
      const stored = localStorage.getItem(STORAGE_KEYS.customSubclasses);
      if (!stored) return [];

      const parsed = JSON.parse(stored);
      if (!Array.isArray(parsed)) return [];

      // Validate each subclass and filter out invalid ones
      const validSubclasses: SubclassDefinition[] = [];
      parsed.forEach((item, index) => {
        const validation = ContentValidationService.validateSubclass(item);
        if (validation.valid && validation.data) {
          validSubclasses.push(validation.data);
        } else {
          console.warn(
            `Invalid subclass found in storage at index ${index}:`,
            validation.errors
          );
        }
      });

      // If we filtered out invalid items, update localStorage
      if (validSubclasses.length !== parsed.length) {
        localStorage.setItem(
          STORAGE_KEYS.customSubclasses,
          JSON.stringify(validSubclasses)
        );
      }

      return validSubclasses;
    } catch (error) {
      console.warn("Error reading custom subclasses from storage:", error);
      return [];
    }
  }

  // Spell School Management
  public getAllSpellSchools(): SpellSchoolWithSpells[] {
    // Initialize built-in schools on first access
    this.initializeBuiltInSchools();

    // Return all schools from storage (built-in + custom)
    return this.getStoredSpellSchools();
  }

  private initializeBuiltInSchools(): void {
    // Only initialize in browser environment
    if (typeof window === "undefined") {
      return;
    }

    const stored = this.getStoredSpellSchools();

    // Check if built-in schools are already initialized
    const hasBuiltInSchools = PREDEFINED_SPELL_SCHOOLS.every(
      (predefinedSchool) =>
        stored.some((school) => school.id === predefinedSchool.schoolId)
    );

    if (!hasBuiltInSchools) {
      // Create spell schools with spells from predefined definitions
      const builtInSchools: SpellSchoolWithSpells[] =
        PREDEFINED_SPELL_SCHOOLS.map((schoolDef) => ({
          id: schoolDef.schoolId,
          name: schoolDef.name,
          description: schoolDef.description,
          spells: getSpellsBySchool(schoolDef.schoolId),
        }));

      // Merge with existing schools
      const updatedSchools = [...stored];
      builtInSchools.forEach((builtInSchool) => {
        const existingIndex = updatedSchools.findIndex(
          (school) => school.id === builtInSchool.id
        );
        if (existingIndex === -1) {
          updatedSchools.push(builtInSchool);
        }
      });

      localStorage.setItem(
        STORAGE_KEYS.customSpellSchools,
        JSON.stringify(updatedSchools)
      );
    }
  }

  public getSpellSchool(schoolId: string): SpellSchoolWithSpells | null {
    const allSchools = this.getAllSpellSchools();
    return allSchools.find((school) => school.id === schoolId) || null;
  }

  public getSpellsBySchool(schoolId: string): SpellAbility[] {
    const school = this.getSpellSchool(schoolId);
    if (!school) return [];

    // Get all custom spells that belong to this school
    const customSpells = this.getCustomSpells().filter(
      (spell) => spell.school === schoolId
    );

    // Merge school's defined spells with custom spells
    return [...school.spells, ...customSpells];
  }

  public uploadSpellSchools(schoolsJson: string): ContentUploadResult {
    try {
      const data = JSON.parse(schoolsJson);
      const schools = Array.isArray(data) ? data : [data];

      const validSchools: SpellSchoolWithSpells[] = [];
      const errors: string[] = [];

      schools.forEach((school, index) => {
        const validation = ContentValidationService.validateSpellSchool(school);
        if (validation.valid && validation.data) {
          validSchools.push(validation.data);
        } else {
          errors.push(
            `School ${index + 1}: ${
              validation.errors?.join(", ") || "Invalid format"
            }`
          );
        }
      });

      if (validSchools.length === 0) {
        return {
          success: false,
          message: `No valid spell school definitions found. Errors: ${errors.join(
            "; "
          )}`,
        };
      }

      const existingSchools = this.getStoredSpellSchools();
      const updatedSchools = [...existingSchools];

      validSchools.forEach((newSchool) => {
        const existingIndex = updatedSchools.findIndex(
          (school) => school.id === newSchool.id
        );
        if (existingIndex >= 0) {
          updatedSchools[existingIndex] = newSchool;
        } else {
          updatedSchools.push(newSchool);
        }
      });

      localStorage.setItem(
        STORAGE_KEYS.customSpellSchools,
        JSON.stringify(updatedSchools)
      );

      const message =
        errors.length > 0
          ? `Successfully added/updated ${validSchools.length} spell school(s). ${errors.length} invalid entries skipped.`
          : `Successfully added/updated ${validSchools.length} spell school(s)`;

      return {
        success: true,
        message,
        itemsAdded: validSchools.length,
      };
    } catch (error) {
      return { success: false, message: "Invalid JSON format" };
    }
  }

  private getStoredSpellSchools(): SpellSchoolWithSpells[] {
    // Only access localStorage in browser environment
    if (typeof window === "undefined") {
      return [];
    }

    try {
      const stored = localStorage.getItem(STORAGE_KEYS.customSpellSchools);
      if (!stored) return [];

      const parsed = JSON.parse(stored);
      if (!Array.isArray(parsed)) return [];

      // Validate each spell school and filter out invalid ones
      const validSchools: SpellSchoolWithSpells[] = [];
      parsed.forEach((item, index) => {
        const validation = ContentValidationService.validateSpellSchool(item);
        if (validation.valid && validation.data) {
          validSchools.push(validation.data);
        } else {
          console.warn(
            `Invalid spell school found in storage at index ${index}:`,
            validation.errors
          );
        }
      });

      // If we filtered out invalid items, update localStorage
      if (validSchools.length !== parsed.length) {
        localStorage.setItem(
          STORAGE_KEYS.customSpellSchools,
          JSON.stringify(validSchools)
        );
      }

      return validSchools;
    } catch (error) {
      console.warn("Error reading custom spell schools from storage:", error);
      return [];
    }
  }

  // Ability Management (for non-spell abilities)
  public getAllActionAbilities(): ActionAbility[] {
    const customAbilities = this.getCustomAbilities();
    return [...customAbilities];
  }

  public getActionAbility(abilityId: string): ActionAbility | null {
    const allAbilities = this.getAllActionAbilities();
    return allAbilities.find((ability) => ability.id === abilityId) || null;
  }

  public uploadAbilities(abilitiesJson: string): ContentUploadResult {
    try {
      const data = JSON.parse(abilitiesJson);
      const abilities = Array.isArray(data) ? data : [data];

      const validAbilities: ActionAbility[] = [];
      const errors: string[] = [];

      abilities.forEach((ability, index) => {
        const validation =
          ContentValidationService.validateActionAbility(ability);
        if (validation.valid && validation.data) {
          validAbilities.push(validation.data);
        } else {
          errors.push(
            `Ability ${index + 1}: ${
              validation.errors?.join(", ") || "Invalid format"
            }`
          );
        }
      });

      if (validAbilities.length === 0) {
        return {
          success: false,
          message: `No valid ability definitions found. Errors: ${errors.join(
            "; "
          )}`,
        };
      }

      const existingAbilities = this.getCustomAbilities();
      const updatedAbilities = [...existingAbilities];

      validAbilities.forEach((newAbility) => {
        const existingIndex = updatedAbilities.findIndex(
          (ability) => ability.id === newAbility.id
        );
        if (existingIndex >= 0) {
          updatedAbilities[existingIndex] = newAbility;
        } else {
          updatedAbilities.push(newAbility);
        }
      });

      localStorage.setItem(
        STORAGE_KEYS.customAbilities,
        JSON.stringify(updatedAbilities)
      );

      const message =
        errors.length > 0
          ? `Successfully added/updated ${validAbilities.length} abilit(y/ies). ${errors.length} invalid entries skipped.`
          : `Successfully added/updated ${validAbilities.length} abilit(y/ies)`;

      return {
        success: true,
        message,
        itemsAdded: validAbilities.length,
      };
    } catch (error) {
      return { success: false, message: "Invalid JSON format" };
    }
  }

  private getCustomAbilities(): ActionAbility[] {
    // Only access localStorage in browser environment
    if (typeof window === "undefined") {
      return [];
    }

    try {
      const stored = localStorage.getItem(STORAGE_KEYS.customAbilities);
      if (!stored) return [];

      const parsed = JSON.parse(stored);
      if (!Array.isArray(parsed)) return [];

      // Validate each ability and filter out invalid ones
      const validAbilities: ActionAbility[] = [];
      parsed.forEach((item, index) => {
        const validation = ContentValidationService.validateActionAbility(item);
        if (validation.valid && validation.data) {
          validAbilities.push(validation.data);
        } else {
          console.warn(
            `Invalid action ability found in storage at index ${index}:`,
            validation.errors
          );
        }
      });

      // If we filtered out invalid items, update localStorage
      if (validAbilities.length !== parsed.length) {
        localStorage.setItem(
          STORAGE_KEYS.customAbilities,
          JSON.stringify(validAbilities)
        );
      }

      return validAbilities;
    } catch (error) {
      console.warn("Error reading custom abilities from storage:", error);
      return [];
    }
  }

  // Spell Management (separate from abilities)
  public getAllSpells(): SpellAbility[] {
    const builtInSpells = [
      ...fireSchoolSpells,
      ...radiantSchoolSpells,
      ...frostSchoolSpells,
      ...natureSchoolSpells,
      ...shadowSchoolSpells,
      ...arcaneSchoolSpells,
    ];
    const customSpells = this.getCustomSpells();
    return [...builtInSpells, ...customSpells];
  }

  public getSpell(spellId: string): SpellAbility | null {
    const allSpells = this.getAllSpells();
    return allSpells.find((spell) => spell.id === spellId) || null;
  }

  public uploadSpells(spellsJson: string): ContentUploadResult {
    try {
      const data = JSON.parse(spellsJson);
      const spells = Array.isArray(data) ? data : [data];

      const validSpells: SpellAbility[] = [];
      const errors: string[] = [];

      spells.forEach((spell, index) => {
        const validation = ContentValidationService.validateSpellAbility(spell);
        if (validation.valid && validation.data) {
          validSpells.push(validation.data);
        } else {
          errors.push(
            `Spell ${index + 1}: ${
              validation.errors?.join(", ") || "Invalid format"
            }`
          );
        }
      });

      if (validSpells.length === 0) {
        return {
          success: false,
          message: `No valid spell definitions found. Errors: ${errors.join(
            "; "
          )}`,
        };
      }

      const existingSpells = this.getCustomSpells();
      const updatedSpells = [...existingSpells];

      validSpells.forEach((newSpell) => {
        const existingIndex = updatedSpells.findIndex(
          (spell) => spell.id === newSpell.id
        );
        if (existingIndex >= 0) {
          updatedSpells[existingIndex] = newSpell;
        } else {
          updatedSpells.push(newSpell);
        }
      });

      localStorage.setItem(
        STORAGE_KEYS.customSpells,
        JSON.stringify(updatedSpells)
      );

      const message =
        errors.length > 0
          ? `Successfully added/updated ${validSpells.length} spell(s). ${errors.length} invalid entries skipped.`
          : `Successfully added/updated ${validSpells.length} spell(s)`;

      return {
        success: true,
        message,
        itemsAdded: validSpells.length,
      };
    } catch (error) {
      return { success: false, message: "Invalid JSON format" };
    }
  }

  private getCustomSpells(): SpellAbility[] {
    // Only access localStorage in browser environment
    if (typeof window === "undefined") {
      return [];
    }

    try {
      const stored = localStorage.getItem(STORAGE_KEYS.customSpells);
      if (!stored) return [];

      const parsed = JSON.parse(stored);
      if (!Array.isArray(parsed)) return [];

      // Validate each spell and filter out invalid ones
      const validSpells: SpellAbility[] = [];
      parsed.forEach((item, index) => {
        const validation = ContentValidationService.validateSpellAbility(item);
        if (validation.valid && validation.data) {
          validSpells.push(validation.data);
        } else {
          console.warn(
            `Invalid spell found in storage at index ${index}:`,
            validation.errors
          );
        }
      });

      // If we filtered out invalid items, update localStorage
      if (validSpells.length !== parsed.length) {
        localStorage.setItem(
          STORAGE_KEYS.customSpells,
          JSON.stringify(validSpells)
        );
      }

      return validSpells;
    } catch (error) {
      console.warn("Error reading custom spells from storage:", error);
      return [];
    }
  }

  // Item Repository Management
  public getAllItems(): RepositoryItem[] {
    return [
      ...ITEM_REPOSITORY.weapons,
      ...ITEM_REPOSITORY.armor,
      ...ITEM_REPOSITORY.freeform,
      ...ITEM_REPOSITORY.consumables,
      ...ITEM_REPOSITORY.ammunition,
      ...this.getCustomItems()
    ];
  }

  public uploadItems(itemsJson: string): ContentUploadResult {
    try {
      const data = JSON.parse(itemsJson);
      const content = data as CustomItemContent;
      
      if (!content.items || !Array.isArray(content.items)) {
        return { 
          success: false, 
          message: 'Invalid format: expected an object with "items" array property'
        };
      }

      const validItems: RepositoryItem[] = [];
      const errors: string[] = [];

      content.items.forEach((item, index) => {
        // Basic validation for repository items
        if (item && typeof item === 'object' && 
            item.item && item.item.id && item.item.name && item.item.type && 
            item.category && ['mundane', 'magical'].includes(item.category)) {
          validItems.push(item);
        } else {
          errors.push(`Item ${index + 1}: Invalid repository item format`);
        }
      });

      if (validItems.length === 0) {
        return { 
          success: false, 
          message: `No valid item definitions found. Errors: ${errors.join('; ')}`
        };
      }

      const existingItems = this.getCustomItems();
      const updatedItems = [...existingItems];

      validItems.forEach(newItem => {
        const existingIndex = updatedItems.findIndex(item => item.item.id === newItem.item.id);
        if (existingIndex >= 0) {
          updatedItems[existingIndex] = newItem;
        } else {
          updatedItems.push(newItem);
        }
      });

      localStorage.setItem(STORAGE_KEYS.customItems, JSON.stringify(updatedItems));

      const message = errors.length > 0 
        ? `Successfully added/updated ${validItems.length} item(s). ${errors.length} invalid entries skipped.`
        : `Successfully added/updated ${validItems.length} item(s)`;

      return { 
        success: true, 
        message,
        itemsAdded: validItems.length
      };
    } catch (error) {
      return { success: false, message: 'Invalid JSON format' };
    }
  }

  private getCustomItems(): RepositoryItem[] {
    try {
      const stored = localStorage.getItem(STORAGE_KEYS.customItems);
      if (!stored) return [];
      
      const parsed = JSON.parse(stored);
      if (!Array.isArray(parsed)) return [];
      
      // Basic validation for custom items
      const validItems: RepositoryItem[] = [];
      parsed.forEach((item, index) => {
        if (item && typeof item === 'object' && 
            item.item && item.item.id && item.item.name && item.item.type && 
            item.category && ['mundane', 'magical'].includes(item.category)) {
          validItems.push(item);
        } else {
          console.warn(`Invalid custom item found in storage at index ${index}:`, item);
        }
      });
      
      // If we filtered out invalid items, update localStorage
      if (validItems.length !== parsed.length) {
        localStorage.setItem(STORAGE_KEYS.customItems, JSON.stringify(validItems));
      }
      
      return validItems;
    } catch (error) {
      console.warn('Error reading custom items from storage:', error);
      return [];
    }
  }

  // Utility Methods
  public clearAllCustomContent(): void {
    Object.values(STORAGE_KEYS).forEach((key) => {
      localStorage.removeItem(key);
    });
  }

  public getCustomContentStats(): Record<CustomContentType, number> {
    // For classes, only count truly custom ones (not built-in)
    const customClasses = this.getCustomClasses();

    // For spell schools, count all since they're managed uniformly
    const allSpellSchools = this.getAllSpellSchools();

    // For spells, count only loose custom spells (not part of school definitions)
    const customSpells = this.getCustomSpells();

    return {
      [CustomContentType.CLASS_DEFINITION]: customClasses.length,
      [CustomContentType.SUBCLASS_DEFINITION]:
        this.getCustomSubclasses().length,
      [CustomContentType.SPELL_SCHOOL_DEFINITION]: allSpellSchools.length,
      [CustomContentType.ANCESTRY_DEFINITION]:
        this.getCustomAncestries().length,
      [CustomContentType.BACKGROUND_DEFINITION]:
        this.getCustomBackgrounds().length,
      [CustomContentType.ACTION_ABILITY]: this.getCustomAbilities().length,
      [CustomContentType.SPELL_ABILITY]: customSpells.length,
<<<<<<< HEAD
=======
      [CustomContentType.ITEM_REPOSITORY]: this.getAllItems().length
>>>>>>> 5699d8f1
    };
  }
}<|MERGE_RESOLUTION|>--- conflicted
+++ resolved
@@ -1,11 +1,3 @@
-<<<<<<< HEAD
-import { ClassDefinition, SubclassDefinition } from "../types/class";
-import { AncestryDefinition } from "../types/ancestry";
-import { BackgroundDefinition } from "../types/background";
-import { ActionAbility, SpellAbility } from "../types/abilities";
-import { ContentValidationService } from "./content-validation-service";
-import { CustomContentType } from "../types/custom-content";
-=======
 import { ClassDefinition, SubclassDefinition } from '../types/class';
 import { AncestryDefinition } from '../types/ancestry';
 import { BackgroundDefinition } from '../types/background';
@@ -14,7 +6,6 @@
 import { CustomContentType } from '../types/custom-content';
 import { RepositoryItem, CustomItemContent } from '../types/item-repository';
 import { ITEM_REPOSITORY } from '../data/items';
->>>>>>> 5699d8f1
 
 // Built-in content imports
 import { classDefinitions as builtInClasses } from "../data/classes/index";
@@ -36,15 +27,6 @@
 
 // Storage keys for custom content
 const STORAGE_KEYS = {
-<<<<<<< HEAD
-  customClasses: "nimble-navigator-custom-classes",
-  customSubclasses: "nimble-navigator-custom-subclasses",
-  customAncestries: "nimble-navigator-custom-ancestries",
-  customBackgrounds: "nimble-navigator-custom-backgrounds",
-  customSpellSchools: "nimble-navigator-custom-spell-schools",
-  customAbilities: "nimble-navigator-custom-abilities",
-  customSpells: "nimble-navigator-custom-spells",
-=======
   customClasses: 'nimble-navigator-custom-classes',
   customSubclasses: 'nimble-navigator-custom-subclasses',
   customAncestries: 'nimble-navigator-custom-ancestries',
@@ -53,7 +35,6 @@
   customAbilities: 'nimble-navigator-custom-abilities',
   customSpells: 'nimble-navigator-custom-spells',
   customItems: 'nimble-navigator-custom-items'
->>>>>>> 5699d8f1
 } as const;
 
 // Content validation schemas
@@ -1241,10 +1222,7 @@
         this.getCustomBackgrounds().length,
       [CustomContentType.ACTION_ABILITY]: this.getCustomAbilities().length,
       [CustomContentType.SPELL_ABILITY]: customSpells.length,
-<<<<<<< HEAD
-=======
       [CustomContentType.ITEM_REPOSITORY]: this.getAllItems().length
->>>>>>> 5699d8f1
     };
   }
 }